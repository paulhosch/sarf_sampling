<<<<<<< HEAD
# saRFlood – Sampling
=======
# saRFlood-2 Sampling
>>>>>>> d841ca87

This repository contains workflow for the 2. part of the saRFlood pipeline - Sampling from the casestudy input_image.
Following Sampling Strategies can be used:

- Simple Random Sampling
- Stratified Sampling
- Generalized Random Tessellation Stratified (GRTS) Sampling
- Systematic Square Grid Sampling

To compare different class and spatial distributions in the sample selection, the following sample sets can be created and plotted.

## Sample Sets 
![Sample Sets](sample_sets_filled.png)
Data Sources: (c) OpenStreetMap contributors and (c) European Union, CEMS Rapid Mapping

## Usage
<<<<<<< HEAD
pipeline.py outlines the complete sampling and visualization process. 

## References

### Packages
- PyGRTS ([GitHub](https://github.com/jsta/pygrts)) - Copyright (c) 2020-- pygrts

### Publications
Stevens Jr, D. L., & Olsen, A. R. (2004). Spatially balanced sampling of natural resources. *Journal of the American Statistical Association*, 99(465), 262-278. https://doi.org/10.1198/016214504000000250
=======

pipeline.py outlines the complete sampling and visualization process.

## References

### Packages

- PyGRTS ([GitHub](https://github.com/jsta/pygrts)) - Copyright (c) 2020-- pygrts

### Publications

Stevens Jr, D. L., & Olsen, A. R. (2004). Spatially balanced sampling of natural resources. _Journal of the American Statistical Association_, 99(465), 262-278. https://doi.org/10.1198/016214504000000250
>>>>>>> d841ca87
<|MERGE_RESOLUTION|>--- conflicted
+++ resolved
@@ -1,8 +1,4 @@
-<<<<<<< HEAD
-# saRFlood – Sampling
-=======
 # saRFlood-2 Sampling
->>>>>>> d841ca87
 
 This repository contains workflow for the 2. part of the saRFlood pipeline - Sampling from the casestudy input_image.
 Following Sampling Strategies can be used:
@@ -14,22 +10,12 @@
 
 To compare different class and spatial distributions in the sample selection, the following sample sets can be created and plotted.
 
-## Sample Sets 
+## Sample Sets
+
 ![Sample Sets](sample_sets_filled.png)
 Data Sources: (c) OpenStreetMap contributors and (c) European Union, CEMS Rapid Mapping
 
 ## Usage
-<<<<<<< HEAD
-pipeline.py outlines the complete sampling and visualization process. 
-
-## References
-
-### Packages
-- PyGRTS ([GitHub](https://github.com/jsta/pygrts)) - Copyright (c) 2020-- pygrts
-
-### Publications
-Stevens Jr, D. L., & Olsen, A. R. (2004). Spatially balanced sampling of natural resources. *Journal of the American Statistical Association*, 99(465), 262-278. https://doi.org/10.1198/016214504000000250
-=======
 
 pipeline.py outlines the complete sampling and visualization process.
 
@@ -42,4 +28,55 @@
 ### Publications
 
 Stevens Jr, D. L., & Olsen, A. R. (2004). Spatially balanced sampling of natural resources. _Journal of the American Statistical Association_, 99(465), 262-278. https://doi.org/10.1198/016214504000000250
->>>>>>> d841ca87
+
+# Installation
+
+1. Create and activate the conda environment:
+   ```sh
+   conda create -n sarf_sampling python=3.10 -y
+   conda activate sarf_sampling
+   ```
+2. Install requirements:
+   ```sh
+   pip install -r requirements.txt
+   ```
+3. (Optional) Use as Jupyter kernel:
+   ```sh
+   pip install ipykernel
+   python -m ipykernel install --user --name sarf_sampling --display-name "Python (sarf_sampling)"
+   ```
+
+# File Structure
+
+The pipeline expects and produces files in the following structure:
+
+```
+<data>
+└── case_studies/
+    └── <site_id>/
+        ├── input_image/
+        │   └── input_image.tif         # Input raster image
+        └── samples/
+            ├── sampling_points.geojson # All possible sampling points (vectorized raster)
+            └── <n_samples>/            # One folder per sample size
+                └── locations/
+                    ├── simple_random_samples.geojson
+                    ├── proportional_random_samples.geojson
+                    ├── balanced_random_samples.geojson
+                    ├── simple_grts_samples.geojson
+                    ├── proportional_grts_samples.geojson
+                    ├── balanced_grts_samples.geojson
+                    ├── simple_systematic_samples.geojson
+                    ├── proportional_systematic_samples.geojson
+                    ├── balanced_systematic_samples.geojson
+                    ├── stats.csv
+                    └── grids/
+                        ├── simple_grts_grid.geojson
+                        ├── flooded_grts_grid.geojson
+                        └── non_flooded_grts_grid.geojson
+                └── sample_sets.png     # Output plot for this sample size
+```
+
+- `<site_id>`: Name of the case study (e.g., `valencia`, `danube`)
+- `<n_samples>`: Number of samples (e.g., `100`, `500`, `1000`)
+- All outputs are organized by sample size for clarity and reproducibility.